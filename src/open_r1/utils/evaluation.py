--- conflicted
+++ resolved
@@ -70,13 +70,6 @@
     model_revision = training_args.hub_model_revision
     # For large models >= 30b params or those running the MATH benchmark, we need to shard them across the GPUs to avoid OOM
     num_gpus = get_gpu_count_for_vllm(model_name, model_revision)
-<<<<<<< HEAD
-    if get_param_count_from_repo_id(model_name) >= 30_000_000_000:
-        tensor_parallel = True
-    else:
-        num_gpus = 1
-        tensor_parallel = False
-=======
     # FIXME: vLLM 0.8.3 hangs with lighteval and DP > 1, so we disable it for now and use TP for all evals. See https://github.com/huggingface/lighteval/issues/670
     # if get_param_count_from_repo_id(model_name) >= 30_000_000_000:
     #     tensor_parallel = True
@@ -84,7 +77,6 @@
     #     num_gpus = 8
     #     tensor_parallel = False
     tensor_parallel = True
->>>>>>> 715c8787
 
     cmd = VLLM_SLURM_PREFIX.copy()
     cmd_args = [
